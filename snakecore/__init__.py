"""
This file is a part of the source code for snakecore.
This project has been licensed under the MIT license.
Copyright (c) 2022-present PygameCommunityDiscord

A set of core APIs to facilitate the creation of feature-rich Discord bots.
"""

from typing import Optional, Union

import discord

from . import command_handler, config, constants, db, events, jobs, utils

__title__ = "snakecore"
__author__ = "PygameCommunityDiscord"
__license__ = "MIT"
__copyright__ = "Copyright 2022-present PygameCommunityDiscord"
__version__ = "0.1.0"


async def init(
    global_client: Optional[discord.Client] = None,
    *,
    raise_module_exceptions: bool = False,
):
    """Initialize all modules that `snakecore` provides using their respective
    initialization functions with default arguments. For more control, those functions
    can be called individually. This is the same as calling `init_sync()` followed by
    `init_async()`. For modules that don't require asynchronous initialization,
    `init_sync()` can be used, however it is only a shorthand for those modules and
    does not treat snakecore as fully initialized, but only all modules that don't
    require synchronous initialization. This is similar for `init_async()`, which only
    initializes modules that require asynchronous initialization. This function will
    only attempt to initialize modules that aren't yet initialized and can be called
    multiple times.

    Args:
        global_client (Optional[discord.Client], optional):
          The global `discord.Client` object to set for all modules to use.
          Defaults to None.
        raise_module_exceptions (bool, optional): Whether all module-specific
          exceptions should be raised as they occur. Defaults to False.

    Returns:
        tuple[int, int]: A tuple of two integers, with the first one representing the
          count of successfully initialized modules and the last one the amount of
          failed modules.
    """

    if global_client is not None and not config.conf.is_set("global_client"):
        config.conf.global_client = global_client

    sync_success_failures = init_sync(raise_module_exceptions=raise_module_exceptions)
    async_success_failures = await init_async(
        raise_module_exceptions=raise_module_exceptions
    )

    return (
        sync_success_failures[0] + async_success_failures[0],
        sync_success_failures[1] + async_success_failures[1],
    )


def init_sync(
    global_client: Optional[discord.Client] = None,
    *,
    raise_module_exceptions: bool = False,
):
    """Initialize all `snakecore` modules which don't require asynchronous
    initialization. This is only a shorthand for those modules and does not fully
    initialize snakecore like `init()`. This function will only attempt to initialize
    modules that aren't yet initialized and can be called multiple times.

    Args:
        global_client (Optional[discord.Client], optional):
          The global `discord.Client` object to set for all modules to use.
          Defaults to None.
        raise_module_exceptions (bool, optional): Whether all module-specific
          exceptions should be raised as they occur. Defaults to False.

    Returns:
        tuple[int, int]: A tuple of two integers, with the first one representing the
          count of successfully initialized modules and the last one the amount of
          failed modules.
    """

    if global_client is not None and not config.conf.is_set("global_client"):
        config.conf.global_client = global_client

    success_failure_list = [0, 0]

    for module in (events, utils):  # might be extended in the future
        if not module.is_init():  # prevent multiple init calls, which can be allowed by
            # modules on an individual level

            try:
                module.init()
            except Exception:
                if raise_module_exceptions:
                    raise

                success_failure_list[1] += 1
            else:
                success_failure_list[0] += 1

    if success_failure_list[0]:
        config.conf.init_mods[config.ModuleName.SNAKECORE_SYNC] = True

    return tuple(success_failure_list)


async def init_async(
    global_client: Optional[discord.Client] = None,
    *,
    raise_module_exceptions: bool = False,
):
    """Initialize all `snakecore` modules which require asynchronous
    initialization. This is only a shorthand for those modules and does not fully
    initialize snakecore like `init()`. This function will only attempt to initialize
    modules that aren't yet initialized and can be called multiple times.

    Args:
        global_client (Optional[discord.Client], optional):
          The global `discord.Client` object to set for all modules to use.
          Defaults to None.
        raise_module_exceptions (bool, optional): Whether all module-specific
          exceptions should be raised as they occur. Defaults to False.

    Returns:
        tuple[int, int]: A tuple of two integers, with the first one representing the
          count of successfully initialized modules and the last one the amount of
          failed modules.
    """

    if global_client is not None and not config.conf.is_set("global_client"):
        config.conf.global_client = global_client

    success_failure_list = [0, 0]

    if not db.is_init():

<<<<<<< HEAD
    utils.init(client=client)
    events.init(client=client)
    jobs.init(client=client)
    config.conf.init_mods[config.ModuleName.SNAKECORE] = True
=======
        try:
            await db.init()
        except Exception:
            if raise_module_exceptions:
                raise

            success_failure_list[1] += 1
        else:
            success_failure_list[0] += 1

    if success_failure_list[0]:
        config.conf.init_mods[config.ModuleName.SNAKECORE_ASYNC] = True

    return tuple(success_failure_list)


async def quit():
    """A function to uninitialize `snakecore` and all modules that it provides.

    This function will call `quit_sync()` followed by `quit_async()`.
    For modules that don't require asynchronous quitting, those can be quitted using
    `quit_sync()` directly, however it is only a shorthand for those modules and does
    not fully uninitialize snakecore. This function will only attempt to quit modules
    that are still initialized and can be called multiple times.
    """
    # call any quit hooks here
    quit_sync()
    await quit_async()


def quit_sync():
    """A function to uninitialize and all modules of snakecore that don't require
    asynchronous initialization.

    This function will call the `quit()` function for all modules that require it.
    This is only a shorthand for quitting modules that don't initialize asynchronously,
    it does not fully uninitialize snakecore. This function will only attempt to quit
    modules that are still initialized and can be called multiple times.
    """

    for module in (events, utils):  # might be extended in the future
        if module.is_init():
            module.quit()

    config.conf.init_mods[config.ModuleName.SNAKECORE_SYNC] = False


async def quit_async():
    """A function to uninitialize and all modules of snakecore that required
    asynchronous ininitialization.

    This function will call the `quit()` function for all modules that require it.
    This is only a shorthand for quitting modules that initialize asynchronously,
    it does not fully uninitialize snakecore. This function will only attempt to quit
    modules that are still initialized and can be called multiple times.
    """

    if db.is_init():
        await db.quit()
    config.conf.init_mods[config.ModuleName.SNAKECORE_ASYNC] = False


def is_sync_init():
    """Whether an attempt to initialize modules that don't require asynchronous
    initialization has occured successfully. This only means that at least one
    of the modules targeted in `init_sync()` has been sucessfully initialized,
    not all of them. For more control, consider initializing modules and handling
    their errors directly.

    Returns:
        bool: True/False
    """

    return config.conf.init_mods.get(config.ModuleName.SNAKECORE_SYNC, False)


def is_async_init():
    """Whether an attempt to initialize modules that require asynchronous
    initialization has occured successfully. This only means that at least one
    of the modules targeted in `init_async()` has been sucessfully initialized,
    not all of them. For more control, consider initializing modules and handling
    their errors directly.

    Returns:
        bool: True/False
    """
    return config.conf.init_mods.get(config.ModuleName.SNAKECORE_ASYNC, False)
>>>>>>> fc7e54fa


def is_init():
    """A shorthand for testing against `is_sync_init()` and `is_async_init()` together.
    See their documentation for more deatils.

    Returns:
        bool: True/False
    """
    return is_sync_init() and is_async_init()<|MERGE_RESOLUTION|>--- conflicted
+++ resolved
@@ -90,7 +90,7 @@
 
     success_failure_list = [0, 0]
 
-    for module in (events, utils):  # might be extended in the future
+    for module in (events, jobs, utils):  # might be extended in the future
         if not module.is_init():  # prevent multiple init calls, which can be allowed by
             # modules on an individual level
 
@@ -140,12 +140,6 @@
 
     if not db.is_init():
 
-<<<<<<< HEAD
-    utils.init(client=client)
-    events.init(client=client)
-    jobs.init(client=client)
-    config.conf.init_mods[config.ModuleName.SNAKECORE] = True
-=======
         try:
             await db.init()
         except Exception:
@@ -233,7 +227,6 @@
         bool: True/False
     """
     return config.conf.init_mods.get(config.ModuleName.SNAKECORE_ASYNC, False)
->>>>>>> fc7e54fa
 
 
 def is_init():
