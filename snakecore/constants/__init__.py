"""
This file is a part of the source code for snakecore.
This project has been licensed under the MIT license.
Copyright (c) 2022-present PygameCommunityDiscord

This file defines some constants used across the library.
"""

<<<<<<< HEAD
import asyncio
from typing import Any
from aiohttp import ClientError

import discord
=======
from typing import Any, Optional
>>>>>>> fc7e54fa

from .enums import *

import sys

if sys.version_info >= (3, 10):
    from types import UnionType
else:
    UnionType = type(Optional[int])


class _SingletonMeta(type):
    def __init__(cls, name, bases, dct):
        super(_SingletonMeta, cls).__init__(name, bases, dct)
        super(_SingletonMeta, cls).__setattr__(f"_{cls.__name__}__inst", None)

    def __call__(cls, *args, **kw):
        if getattr(cls, f"_{cls.__name__}__inst", None) is None:
            super(_SingletonMeta, cls).__setattr__(
                f"_{cls.__name__}__inst",
                super(_SingletonMeta, cls).__call__(*args, **kw),
            )
        return getattr(cls, f"_{cls.__name__}__inst")

    def __setattr__(cls, name: str, value: object):
        if (
            name == f"_{cls.__name__}__inst"
            and getattr(cls, f"_{cls.__name__}__inst", None) is not None
        ):
            raise ValueError("cannot modify the specified attribute")

    def __delattr__(cls, name: str):
        if name == f"_{cls.__name__}__inst":
            raise ValueError("cannot delete the specified attribute")


class _UnsetType(metaclass=_SingletonMeta):
    __slots__ = ()

    def __eq__(self, other):
        return False

    def __bool__(self):
        return False

    def __hash__(self):
        return 0

    def __repr__(self):
        return "Unset"


# sentinel singleton for unused variables
UNSET: Any = _UnsetType()

# helpful constants
BASIC_MAX_FILE_SIZE = 8_000_000  # bytes
ZERO_SPACE = "\u200b"  # U+200B


# jobs
_SYSTEM_JOB_RUNTIME_IDENTIFIERS = {"JobManagerJob": "0-0"}
DEFAULT_JOB_EXCEPTION_WHITELIST = (
    OSError,
    discord.GatewayNotFound,
    discord.ConnectionClosed,
    ClientError,
    asyncio.TimeoutError,
)
"""The default exceptions handled in discord.ext.tasks.Loop
upon reconnecting."""<|MERGE_RESOLUTION|>--- conflicted
+++ resolved
@@ -6,15 +6,11 @@
 This file defines some constants used across the library.
 """
 
-<<<<<<< HEAD
 import asyncio
-from typing import Any
+from typing import Any, Optional
 from aiohttp import ClientError
 
 import discord
-=======
-from typing import Any, Optional
->>>>>>> fc7e54fa
 
 from .enums import *
 
